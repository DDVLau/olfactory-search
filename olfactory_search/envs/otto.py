--- conflicted
+++ resolved
@@ -47,19 +47,8 @@
             }
         )
 
-<<<<<<< HEAD
         self._action_to_direction = ACTIONS_2D
         self.action_space = spaces.Discrete(len(ACTIONS_2D))
-=======
-        self.action_space = spaces.Discrete(4)
-
-        self._action_to_direction = {
-            0: np.array([1, 0]),  # right
-            1: np.array([0, 1]),  # up
-            2: np.array([-1, 0]),  # left
-            3: np.array([0, -1]),  # down
-        }
->>>>>>> b234b03d
 
         self._state = None
 
@@ -67,16 +56,11 @@
         if np.array_equal(self._state["agent"], self._state["source"]):
             hits = -1
         else:
-<<<<<<< HEAD
-            r = np.linalg.norm(self._state["source"] - self._state["agent"])
+            r = np.linalg.norm(self._state["source"] - self._state["agent"]) # Euclidean distance
             mu_r = (
                 scipy.special.k0(r / self.parameters.lambda_over_delta_x)
                 / scipy.special.k0(1)
             ) * self.parameters.mu0_Poisson
-=======
-            r = np.linalg.norm(self._state["source"] - self._state["agent"])  # Euclidean distance
-            mu_r = (scipy.special.k0(r / self.parameters.lambda_over_delta_x) / scipy.special.k0(1)) * self.parameters.mu0_Poisson
->>>>>>> b234b03d
             # weights = ((mu_r ** self.parameters.h) * np.exp(-mu_r)) / scipy.special.factorial(self.parameters.h)  # should be same as scipy.stats.poisson.pmf
             weights = scipy.stats.poisson.pmf(self.parameters.h, mu_r)
             probabilities = weights / np.sum(weights)
@@ -86,15 +70,10 @@
     def _info(self):  # this should not be exposed to agent
         return {"source": self._state["source"]}
 
-<<<<<<< HEAD
     def reset(
         self, *, seed: int | None = None, options: dict[str, Any] | None = None
     ) -> tuple[Any, dict[str, Any]]:
-        super().reset(seed=seed)
-=======
-    def reset(self, seed=None, options=None):
-        super().reset(seed=seed)  # as per official example https://gymnasium.farama.org/tutorials/gymnasium_basics/environment_creation/#reset
->>>>>>> b234b03d
+        super().reset(seed=seed) # as per official example https://gymnasium.farama.org/tutorials/gymnasium_basics/environment_creation/#reset
 
         if options is not None and "agent_location" in options:
             assert len(options["agent_location"]) == 2
@@ -125,7 +104,6 @@
     def step(self, action):
         direction = self._action_to_direction[action]
 
-<<<<<<< HEAD
         # We use `np.clip` to make sure we don't leave the grid
         self._state["agent"] = np.clip(
             self._state["agent"] + direction, 0, self.parameters.grid_size - 1
@@ -434,10 +412,7 @@
         # We use `np.clip` to make sure we don't leave the grid
         self._state["agent"] = np.clip(
             self._state["agent"] + direction, 0, self.parameters.grid_size - 1
-        )
-=======
-        self._state["agent"] = np.clip(self._state["agent"] + direction, 0, self.parameters.grid_size - 1)  # ensure agent remains within the grid
->>>>>>> b234b03d
+        ) # ensure agent remains within the grid
 
         terminated = np.array_equal(self._state["agent"], self._state["source"])  # episode terminates if agent reaches the source
         truncated = False  # use gymnasium.make([...[, max_episode_steps=Parameters.T_max) to handle episode truncation
